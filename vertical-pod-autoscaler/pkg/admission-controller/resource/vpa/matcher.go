--- conflicted
+++ resolved
@@ -72,13 +72,8 @@
 			Selector: selector,
 		})
 	}
-<<<<<<< HEAD
 	klog.V(2).InfoS("Let's choose from", "configs", len(onConfigs), "pod", klog.KObj(pod))
 	result := vpa_api_util.GetControllingVPAForPod(pod, onConfigs, m.controllerFetcher)
-=======
-	klog.V(2).Infof("Let's choose from %d configs for pod %s", len(onConfigs), klog.KObj(pod))
-	result := vpa_api_util.GetControllingVPAForPod(ctx, pod, onConfigs, m.controllerFetcher)
->>>>>>> 386f0f75
 	if result != nil {
 		return result.Vpa
 	}
